--- conflicted
+++ resolved
@@ -10,11 +10,7 @@
         match_timing: MatchTiming;
         onclick?: (event: MatchEvent) => void;
     }
-<<<<<<< HEAD
-    let { event_idx, event, match_timing, onclick }: Props = $props();
-=======
     let { event_idx, event, match, match_timing, onclick }: Props = $props();
->>>>>>> d06adedb
 </script>
 
 <button class="event-card" tabindex="0" onclick={() => onclick?.(event)}>
@@ -34,18 +30,6 @@
         {#if event.reason}
             <div class="event-section">{event.reason}</div>
         {/if}
-<<<<<<< HEAD
-        {#if event.team}
-            {#if event.alliance}
-                <div class="event-section alliance {event.alliance}">
-                    Team {event.team}
-                </div>
-            {:else}
-                <div class="event-section">
-                    Team {event.team}
-                </div>
-            {/if}
-=======
         {#if event.alliance}
             <div class="event-section alliance {event.alliance}">
                 {#if event.team_idx}
@@ -56,7 +40,6 @@
                     > Alliance
                 {/if}
             </div>
->>>>>>> d06adedb
         {/if}
     </div>
 </button>
